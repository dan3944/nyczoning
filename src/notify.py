import aiohttp
import asyncio
import datetime as dt
import logging
import os
import yattag
from collections import Counter
from typing import Dict, List, Tuple

import config
import db

ADMIN = 'dccohe@gmail.com'

class Notifier:
    def __init__(self, args: config.NotifierArgs, session: aiohttp.ClientSession, dbconn: db.Connection):
        self.args = args
        self.session = session
        self.dbconn = dbconn

    async def notify_meetings(self) -> None:
        logging.info('Looking up un-notified meetings')
        meetings = await self.dbconn.list_meetings(
            id=args.meeting_id,
            notified=False if args.meeting_id is None else None
        )

        logging.info(f'Found {len(meetings)} meeting(s) matching the criteria')
        if not meetings:
            return

        emails = [ADMIN]
        if self.args.send == config.SendType.all_contacts:
            async with self.session.get('https://api.mailjet.com/v3/REST/contactslist/10560183',
                                        auth=self._mailjet_auth()) as resp:
                emails = [
                    contact['Address'] + '@lists.mailjet.com'
                    for contact in (await resp.json())['Data']
                ]

        resp = await self._send([
            {
                'From': {
                    'Email': 'nycplanning@danielthemaniel.com',
                    'Name': 'NYC Planning Notifications',
                },
                'To': [{'Email': email} for email in emails],
                'Subject': f'NYC zoning meeting on {meeting.when:%A, %B %-d}',
                'HtmlPart': to_html(meeting),
            }
            for meeting in meetings
        ])

        if resp is None:
<<<<<<< HEAD
            logging.info('resp is None')
=======
            print('resp is None')
>>>>>>> f17f65ab
            return

        statuses = Counter(message.get('Status') for message in resp['Messages'])
        resp = await self._send([{
            'From': {
                'Email': 'nycplanning@danielthemaniel.com',
                'Name': 'NYC Planning Notifications',
            },
            'To': [{'Email': ADMIN}],
            'Subject': 'nyczoning report',
            'TextPart': f'Message statuses: {statuses}',
        }])
        logging.info(f'Sent admin email: {resp}')

    async def _send(self, messages: List[dict]):
        if self.args.send == config.SendType.local:
            for message in messages:
                filename = f'{message["Subject"]}.html'
                logging.info(f'Writing to {filename}')
                with open(filename, 'w') as f:
                    f.write(message.get('HtmlPart') or message.Get('TextPart'))
            return

        async with self.session.post('https://api.mailjet.com/v3.1/send',
                                     json={'Messages': messages},
                                     auth=self._mailjet_auth()) as resp:
            return await resp.json()

    def _mailjet_auth(self) -> aiohttp.BasicAuth:
        return aiohttp.BasicAuth(os.environ['MAILJET_APIKEY'], os.environ['MAILJET_SECRET'])


def to_html(meeting: db.Meeting) -> str:
    table_style = style({
        'border-collapse': 'collapse',
        'border': '1px solid black',
        'table-layout': 'fixed',
        'margin-top': '20px'})
    header_style = style({
        'font-size': '14pt',
        'padding': '16px 8px',
        'border': '1px solid black'})
    cell_style = lambda width: style({
        'font-size': '11pt',
        'padding': '16px 8px',
        'border': '1px solid black',
        'width': f'{width}%'})

    doc, tag, text, line = yattag.Doc().ttl()
    with tag('html', style({'font-family': 'sans-serif'})):
        with tag('table'):
            with tag('tr'):
                line('td', f'The NYC planning commission will have a public meeting on {meeting.when:%A, %B %-d at %-I:%M %p}.')
            with tag('tr'):
                line('td', 'Location: 120 Broadway, New York, NY 10271')
            with tag('tr'):
                with tag('td'):
                    line('a', 'Add this meeting to your Google Calendar', ('href', meeting.gcal_link()), ('target', '_blank'))
            with tag('tr'):
                with tag('td'):
                    text('The full agenda can be found ')
                    line('a', 'here', ('href', meeting.pdf_url), ('target', '_blank'))
                    text('.')

        public_hearings = [p for p in meeting.projects if p.is_public_hearing]
        commission_votes = [p for p in meeting.projects if not p.is_public_hearing]

        for projects, title in [(public_hearings, 'Projects that will have public hearings'),
                                (commission_votes, 'Projects that will be voted on')]:
            with tag('table', table_style):
                with tag('thead'):
                    with tag('tr'):
                        line('th', title, header_style, ('colspan', '3'))
                    if projects:
                        with tag('tr'):
                            for header in ('Name and description', 'Location', 'Councilmember'):
                                line('th', header, header_style)
                if projects:
                    with tag('tbody'):
                        for project in projects:
                            with tag('tr'):
                                line('td', project.description, cell_style(50))
                                line('td', project.location, cell_style(25))
                                line('td', project.councilmember, cell_style(25))
                else:
                    with tag('tbody'):
                        with tag('tr'):
                            line('td', 'None found', cell_style(100))

    return doc.getvalue()


def style(styles: Dict[str, str]) -> Tuple[str, str]:
    return ('style', ' '.join(f'{key}: {val};' for key, val in styles.items()))


async def main(args: config.NotifierArgs):
    async with aiohttp.ClientSession() as session, db.Connection() as conn:
        await Notifier(args, session, conn).notify_meetings()


if __name__ == '__main__':
    args = config.parse_args()
    asyncio.run(main(args))<|MERGE_RESOLUTION|>--- conflicted
+++ resolved
@@ -31,7 +31,7 @@
 
         emails = [ADMIN]
         if self.args.send == config.SendType.all_contacts:
-            async with self.session.get('https://api.mailjet.com/v3/REST/contactslist/10560183',
+            async with self.session.get('https://api.mailjet.com/v3/REST/contactslist/10560187',
                                         auth=self._mailjet_auth()) as resp:
                 emails = [
                     contact['Address'] + '@lists.mailjet.com'
@@ -52,11 +52,7 @@
         ])
 
         if resp is None:
-<<<<<<< HEAD
             logging.info('resp is None')
-=======
-            print('resp is None')
->>>>>>> f17f65ab
             return
 
         statuses = Counter(message.get('Status') for message in resp['Messages'])
